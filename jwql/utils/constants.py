--- conflicted
+++ resolved
@@ -118,7 +118,6 @@
 # NIRCam subarrays that use either one or four amps
 NIRCAM_SUBARRAYS_ONE_OR_FOUR_AMPS = ['SUBGRISMSTRIPE64', 'SUBGRISMSTRIPE128', 'SUBGRISMSTRIPE256']
 
-<<<<<<< HEAD
 # Each amplifier is represented by 2 tuples, the first for x coordinates
 # and the second for y coordinates. Within each tuple are value for
 # starting, ending, and step size. Step size is needed for MIRI, where
@@ -151,7 +150,6 @@
 INSTRUMENT_MONITOR_DATABASE_TABLES = {
     'dark_monitor': ['nircam_dark_dark_current', 'nircam_dark_pixel_stats', 'nircam_dark_query_history']
                                      }
-=======
 # Possible suffix types for AMI files
 NIRISS_AMI_SUFFIX_TYPES = ['amiavg', 'aminorm', 'ami']
 
@@ -161,5 +159,4 @@
 # Concatenate all suffix types (ordered to ensure successful matching)
 FILE_SUFFIX_TYPES = GUIDER_SUFFIX_TYPES + GENERIC_SUFFIX_TYPES + \
                     TIME_SERIES_SUFFIX_TYPES + NIRCAM_CORONAGRAPHY_SUFFIX_TYPES + \
-                    NIRISS_AMI_SUFFIX_TYPES
->>>>>>> 697227d2
+                    NIRISS_AMI_SUFFIX_TYPES