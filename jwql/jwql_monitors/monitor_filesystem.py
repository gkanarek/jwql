--- conflicted
+++ resolved
@@ -1,17 +1,9 @@
 #! /usr/bin/env python
 
-<<<<<<< HEAD
-"""
-This module is meant to monitor and gather statistics of the filesystem
-that hosts data for the ``jwql`` application. This will answer
-questions such as the total number of files, how much disk space is
-being used, and then plot these values over time.
-=======
 """This module monitors and gather statistics of the filesystem and
 central storage area that hosts data for the ``jwql`` application.
 This will answer questions such as the total number of files, how much
 disk space is being used, and then plot these values over time.
->>>>>>> 6b7c83b6
 
 Authors
 -------
@@ -76,21 +68,16 @@
 
 from astropy.utils.misc import JsonCustomEncoder
 
-<<<<<<< HEAD
-=======
 from jwql.database.database_interface import engine
 from jwql.database.database_interface import session
 from jwql.database.database_interface import FilesystemGeneral
 from jwql.database.database_interface import FilesystemInstrument
 from jwql.database.database_interface import CentralStore
->>>>>>> 6b7c83b6
 from jwql.utils.logging_functions import configure_logging, log_info, log_fail
 from jwql.utils.permissions import set_permissions
 from jwql.utils.utils import filename_parser
 from jwql.utils.utils import get_config
 
-<<<<<<< HEAD
-=======
 FILESYSTEM = get_config()['filesystem']
 CENTRAL = get_config()['jwql_dir']
 
@@ -286,7 +273,6 @@
 
     return general_results_dict, instrument_results_dict, central_storage_dict
 
->>>>>>> 6b7c83b6
 
 @log_fail
 @log_info
@@ -298,15 +284,8 @@
     # Begin logging
     logging.info('Beginning filesystem monitoring.')
 
-<<<<<<< HEAD
-    # Get path, directories and files in system and count files in all directories
-    settings = get_config()
-    filesystem = settings['filesystem']
-    outputs_dir = os.path.join(settings['outputs'], 'monitor_filesystem')
-=======
     # Initialize dictionaries for database input
     general_results_dict, instrument_results_dict, central_storage_dict = initialize_results_dicts()
->>>>>>> 6b7c83b6
 
     # set up dictionaries for output
     results_dict = defaultdict(int)
@@ -330,63 +309,6 @@
     logging.info('{} files found in filesystem'.format(results_dict['fits_files']))
 
     # Get df style stats on file system
-<<<<<<< HEAD
-    out = subprocess.check_output('df {}'.format(filesystem), shell=True)
-    outstring = out.decode("utf-8")  # put into string for parsing from byte format
-    parsed = outstring.split(sep=None)
-
-    # Select desired elements from parsed string
-    total = int(parsed[8])  # in blocks of 512 bytes
-    used = int(parsed[9])
-    available = int(parsed[10])
-    percent_used = parsed[11]
-
-    # Save stats for plotting over time
-    now = datetime.datetime.now().isoformat(sep='T', timespec='auto')  # get date of stats
-
-    # set up output file and write stats
-    statsfile = os.path.join(outputs_dir, 'statsfile.json')
-    stats_output = {'timestamp': now, 'file_count': results_dict['file_count'], 
-                    'tot': total, 'avail': available, 'used': used, 
-                    'pct': percent_used}
-    with open(statsfile, "r+") as f:
-        f.seek(os.stat(statsfile).st_size -1)
-        f.write( ',{}]'.format(now, json.dumps(stats_output, 
-                                               cls=JsonCustomEncoder)))
-    set_permissions(statsfile)
-    logging.info('Saved file statistics to: {}'.format(statsfile))
-    
-    filetype_outs = ['fits', 'uncal', 'cal', 'rate', 'rateint', 'i2d', 'nrc', 
-                     'nrs', 'nis', 'mir', 'fgs']
-    filetype_keys = ['fits_files', 'uncal', 'cal', 'rate', 'rateints', 
-                     'i2d', 'nrc', 'nrs', 'nis', 'mir', 'gui']
-
-    # set up and read out stats on files by type
-    filesbytype = os.path.join(outputs_dir, 'filesbytype.json')
-    fbt_output = {'timestamp': now}
-    fbt_output.update(dict([(x, results_dict[y]) for x, y in zip(filetype_outs, 
-                                                              filetype_keys)]))
-    with open(filesbytype, "r+") as f:
-        f.seek(os.stat(filesbytype).st_size -1)
-        f.write( ',{}]'.format(now, json.dumps(fbt_output,
-                                               cls=JsonCustomEncoder)))
-    set_permissions(filesbytype, verbose=False)
-    logging.info('Saved file statistics by type to {}'.format(filesbytype))
-
-    # set up file size by type file
-    sizebytype = os.path.join(outputs_dir, 'sizebytype.json')
-    sbt_output = {'timestamp': now}
-    sbt_output.update(dict([(x, size_dict[y]) for x, y in zip(filetype_outs, 
-                                                             filetype_keys)]))
-    with open(sizebytype, "r+") as f:
-        f.seek(os.stat(sizebytype).st_size -1)
-        f.write( ',{}]'.format(now, json.dumps(sbt_output,
-                                               cls=JsonCustomEncoder)))
-    set_permissions(sizebytype, verbose=False)
-    logging.info('Saved file sizes by type to {}'.format(sizebytype))
-    logging.info('Filesystem statistics calculation complete.')
-
-=======
     general_results_dict = get_global_filesystem_stats(general_results_dict)
 
     # Get stats on central storage areas
@@ -656,7 +578,6 @@
             new_record['size'] = instrument_results_dict[instrument][filetype]['size']
             engine.execute(FilesystemInstrument.__table__.insert(), new_record)
             session.commit()
->>>>>>> 6b7c83b6
 
     # Add data to central_storage table
     arealist = ['logs', 'outputs', 'test', 'preview_images', 'thumbnails', 'all']
