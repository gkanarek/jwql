--- conflicted
+++ resolved
@@ -205,29 +205,17 @@
 
     # Perform inventory of the JWST service
     jwst_df, kw = jwst_inventory(instruments=JWST_INSTRUMENT_NAMES,
-<<<<<<< HEAD
-                             dataproducts=['image', 'spectrum', 'cube'],
-                             caom=False)
-    
-=======
                                  dataproducts=['image', 'spectrum', 'cube'],
                                  caom=False)
 
->>>>>>> cf28ea0c
     with open(os.path.join(outputs_dir, 'database_monitor_jwst.json')) as f:
         f.write(jwst_df.to_json(orient='records'))
 
     # Perform inventory of the CAOM service
     caom_df, kw = jwst_inventory(instruments=JWST_INSTRUMENT_NAMES,
-<<<<<<< HEAD
-                             dataproducts=['image', 'spectrum', 'cube'],
-                             caom=True)
-    
-=======
                                  dataproducts=['image', 'spectrum', 'cube'],
                                  caom=True)
 
->>>>>>> cf28ea0c
     with open(os.path.join(outputs_dir, 'database_monitor_caom.json')) as f:
         f.write(caom_df.to_json(orient='records'))
 
