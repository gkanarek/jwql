// Obtain files from source control system.
if (utils.scm_checkout()) return

withCredentials([string(
    credentialsId: 'jwql-codecov',
    variable: 'codecov_token')]) {

// Define each build configuration, copying and overriding values as necessary.
bc0 = new BuildConfig()
bc0.nodetype = "linux-stable"
bc0.name = "debug"
<<<<<<< HEAD
bc0.build_cmds = ["conda env update --file=environment.yml",
	       	  "with_env -n jwql python setup.py install"]
bc0.test_cmds = ["with_env -n jwql pytest -s --junitxml=result.xml"]
=======
bc0.build_cmds = ["conda env update --file=environment.yml", "pip install codecov pytest-cov", "with_env -n jwql python setup.py install"]
bc0.test_cmds = ["with_env -n jwql pytest -s --junitxml=results.xml --cov=./jwql/ --cov-report xml", "codecov --token=${codecov_token}"]
bc0.failedUnstableThresh = 1
bc0.failedFailureThresh = 1
>>>>>>> f141c3b5


// bc1 = utils.copy(bc0)
// bc1.build_cmds[0] = "conda install -q -y python=3.5"

// Iterate over configurations that define the (distibuted) build matrix.
// Spawn a host of the given nodetype for each combination and run in parallel.
utils.run([bc0])
}<|MERGE_RESOLUTION|>--- conflicted
+++ resolved
@@ -9,16 +9,8 @@
 bc0 = new BuildConfig()
 bc0.nodetype = "linux-stable"
 bc0.name = "debug"
-<<<<<<< HEAD
-bc0.build_cmds = ["conda env update --file=environment.yml",
-	       	  "with_env -n jwql python setup.py install"]
-bc0.test_cmds = ["with_env -n jwql pytest -s --junitxml=result.xml"]
-=======
 bc0.build_cmds = ["conda env update --file=environment.yml", "pip install codecov pytest-cov", "with_env -n jwql python setup.py install"]
 bc0.test_cmds = ["with_env -n jwql pytest -s --junitxml=results.xml --cov=./jwql/ --cov-report xml", "codecov --token=${codecov_token}"]
-bc0.failedUnstableThresh = 1
-bc0.failedFailureThresh = 1
->>>>>>> f141c3b5
 
 
 // bc1 = utils.copy(bc0)
