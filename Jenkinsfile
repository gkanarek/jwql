--- conflicted
+++ resolved
@@ -9,11 +9,6 @@
 bc0 = new BuildConfig()
 bc0.nodetype = "linux-stable"
 bc0.name = "debug"
-<<<<<<< HEAD
-bc0.build_cmds = ["conda env update --file=environment.yml", "pip install codecov pytest-cov", "with_env -n jwql python setup.py install"]
-bc0.test_cmds = ["with_env -n jwql pytest -s --junitxml=results.xml --cov=./jwql/ --cov-report xml", "codecov --token=${codecov_token}"]
-
-=======
 bc0.build_cmds = [
     "conda env update --file=environment.yml",
     "pip install codecov pytest-cov",
@@ -21,7 +16,6 @@
 bc0.test_cmds = [
     "with_env -n jwql pytest -s --junitxml=results.xml --cov=./jwql/ --cov-report xml",
     "codecov --token=${codecov_token}"]
->>>>>>> c3002119
 
 // bc1 = utils.copy(bc0)
 // bc1.build_cmds[0] = "conda install -q -y python=3.5"
